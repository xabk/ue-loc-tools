# ueloctools library
<<<<<<< HEAD
## Localization tools for Unreal, plus UE and Crowdin API integration

This pack of scripts aims to help with automating gather/export/import/compile and sync process for Unreal and Crowdin. On top of that, it adds a bunch of improvements and convenience features: it sorts and annotates the source files to help translators, creates a debug ID and 'hash' pseudolocalized locales, and lets you manipulate localization targets to avoid tedious manual tasks in Loc Dashboard (e.g., adding or deleting one or more languages to one or more targets and copying languages from one target to another).

Installation:
1. Use Python 3.9. You can use 3.10 but then make sure you're using p4python 2022.1 or later.
2. Run `python locsync.py -setup` to let the script try to install the dependencies.
3. Configure the scripts for your project: targets, Crowdin credentials, script parameters and task lists based on what you need.
4. Run `python locsync.py` and follow the instructions.

You can also run the script in automated mode with `python locsync.py task-list-name -u`.

By default, `base.config.yaml` contains several task lists tailored for different scenarios. Take a look at them and adjust to your needs.

Actual workflow depends on what features you want for the project, but the basics are as follows:
1. Check out related assets from Perforce using the Unreal Editor source control settings. You have to set up source control in the editor for this to work.
2. Gather and export localization data from Unreal as PO files.
3. Prepare the debug ID and source locale: lines sorted by asset paths to group things together, with additional comments and cleaned up context info, with asset names and repetition markers for convenience. Source locale is based on the debug ID locale that contains unique and simple to remember IDs like #1234 that allow you to identify any string you see in the game (default locale: io). Optionally, prepare the 'hash' locale: basic pseudolocalization locale where the script adds beginning and end markers to all strings (default locale: ia-001).
--- Possible game-specific scipts would go here ---
4. Update source files on Crowdin using source locale files generated on step 3. This requires you to configure the integration: provide API token, project ID, and organization name (empty if you're using crowdin.com).
5. Build the project on Crowdin, download latest translations, and copy them to the relevant Unreal project folders. This requires you to configure the integration: provide API token, project ID, and organization name (empty if you're using crowdin.com).
6. Import translations from PO files copied over on step 5 and compile translations in Unreal.

Game-specific scripts:
- Pull language completion rates from Crowdin and save them to a CSV for language selection menu. This requires you to adapt to the format we use or update the script.
- Pull translation stats, compile a list of top contributors per language, and save this data to a CSV for game credits. This requires you to adapt to the format we use or update the script.
- Reimport the relevant data tables from the CSVs generated in the above two steps. This requires you to adapt to the format we use or update the script.

You can adjust all the script parameters in `base.config.yaml`: set the defaults in `script-parameters/[script name]` sections and adjust them in task lists if you want under `[task list name]/[corresponding script entry]/script-parameters` section.

List of available scripts and parameters (coming later):

- Unreal Localization Targets: add/delete cultures for loc targets, copy cultures from one target to other targets.
- Check out the assets you're about to update from Perforce
- Gather, export, import, compile text in Unreal using the UE command line executable
- Generate source/debug ID locale with automated comments and sorting, generate 'hash' locale
- Add source files to Crowdin project using predefined export settings.
- Update existing source files in Crowdin project.
- Build, download, extract, and move translated files from Crowdin to UE Localization directory
- Generate user contribution reports on Crowdin and save the data to CSV (to reimport the data table)
- Generate translation status reports on Crowidn and save the data to CSV (to reimport the data table)
- Reimport assets (e.g., data tables)
=======
Localization Tools for Unreal, plus UE and Crowdin API integration

### Unreal Localization Targets: add/delete cultures for loc targets, copy cultures from one target to other targets

### Add source files to Crowdin project

### Update source files in Crowdin project

### Build, download, extract, and move translated files from Crowdin to UE Localization directory

### Generate user contribution reports on Crowdin and save the data to CSV (to reimport the data table)

### Generate translation status reports on Crowidn and save the data to CSV (to reimport the data table)

### Check out the assets you're about to update from Perforce

### Generate source/debug ID locale with automated comments and sorting, generate "hash" locale

### Gather, export, import, compile text in Unreal using the UE command line executable

### Reimport assets (e.g., data tables)
>>>>>>> 41072ba7
<|MERGE_RESOLUTION|>--- conflicted
+++ resolved
@@ -1,5 +1,4 @@
 # ueloctools library
-<<<<<<< HEAD
 ## Localization tools for Unreal, plus UE and Crowdin API integration
 
 This pack of scripts aims to help with automating gather/export/import/compile and sync process for Unreal and Crowdin. On top of that, it adds a bunch of improvements and convenience features: it sorts and annotates the source files to help translators, creates a debug ID and 'hash' pseudolocalized locales, and lets you manipulate localization targets to avoid tedious manual tasks in Loc Dashboard (e.g., adding or deleting one or more languages to one or more targets and copying languages from one target to another).
@@ -41,27 +40,4 @@
 - Build, download, extract, and move translated files from Crowdin to UE Localization directory
 - Generate user contribution reports on Crowdin and save the data to CSV (to reimport the data table)
 - Generate translation status reports on Crowidn and save the data to CSV (to reimport the data table)
-- Reimport assets (e.g., data tables)
-=======
-Localization Tools for Unreal, plus UE and Crowdin API integration
-
-### Unreal Localization Targets: add/delete cultures for loc targets, copy cultures from one target to other targets
-
-### Add source files to Crowdin project
-
-### Update source files in Crowdin project
-
-### Build, download, extract, and move translated files from Crowdin to UE Localization directory
-
-### Generate user contribution reports on Crowdin and save the data to CSV (to reimport the data table)
-
-### Generate translation status reports on Crowidn and save the data to CSV (to reimport the data table)
-
-### Check out the assets you're about to update from Perforce
-
-### Generate source/debug ID locale with automated comments and sorting, generate "hash" locale
-
-### Gather, export, import, compile text in Unreal using the UE command line executable
-
-### Reimport assets (e.g., data tables)
->>>>>>> 41072ba7
+- Reimport assets (e.g., data tables)